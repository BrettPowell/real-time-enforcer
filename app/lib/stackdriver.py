--- conflicted
+++ resolved
@@ -163,33 +163,6 @@
             resource_location = ''
             add_resource()
 
-<<<<<<< HEAD
-        elif res_type == "gke_cluster":
-            resource_type = 'container.projects.locations.clusters'
-            resource_name = prop("resource.labels.cluster_name")
-            project_id = prop("resource.labels.project_id")
-            resource_location = prop("resource.labels.location")
-            add_resource()
-            # add node pool resources for eval on new cluster creation
-            if "create" in method_name.lower() and prop("protoPayload.request.cluster.nodePools") is not None:
-                for pool in prop("protoPayload.request.cluster.nodePools"):
-                    resource_type = 'container.projects.locations.clusters.nodePools'
-                    resource_name = prop("resource.labels.cluster_name") + "/nodePools/" + pool.get('name')
-                    add_resource()
-
-        elif res_type == "gke_nodepool":
-            resource_type = 'container.projects.locations.clusters.nodePools'
-            # nodePool requires parent cluster so we concat it to single variable
-            resource_name = prop("resource.labels.cluster_name") + "/nodePools/" + prop("resource.labels.nodepool_name")
-            project_id = prop("resource.labels.project_id")
-            resource_location = prop("resource.labels.location")
-            add_resource()
-            # if nodepool image was updated, add cluster resource for re-evaluation
-            if "update" in method_name.lower():
-                resource_type = 'container.projects.locations.clusters'
-                resource_name = prop("resource.labels.cluster_name")
-                add_resource()
-=======
         elif res_type == "gae_app" and 'DebugInstance' in method_name:
             resource_type = 'apps.services.versions.instances'
             resource_name = prop("protoPayload.resourceName")
@@ -208,6 +181,31 @@
                 add_resource()
                 resource_type = 'cloudfunctions.projects.locations.functions.iam'
             add_resource()
->>>>>>> 9462f6f8
+
+        elif res_type == "gke_cluster":
+            resource_type = 'container.projects.locations.clusters'
+            resource_name = prop("resource.labels.cluster_name")
+            project_id = prop("resource.labels.project_id")
+            resource_location = prop("resource.labels.location")
+            add_resource()
+            # add node pool resources for eval on new cluster creation
+            if "create" in method_name.lower() and prop("protoPayload.request.cluster.nodePools") is not None:
+                for pool in prop("protoPayload.request.cluster.nodePools"):
+                    resource_type = 'container.projects.locations.clusters.nodePools'
+                    resource_name = prop("resource.labels.cluster_name") + "/nodePools/" + pool.get('name')
+                    add_resource()
+
+        elif res_type == "gke_nodepool":
+            resource_type = 'container.projects.locations.clusters.nodePools'
+            # nodePool requires parent cluster so we concat it to single variable
+            resource_name = prop("resource.labels.cluster_name") + "/nodePools/" + prop("resource.labels.nodepool_name")
+            project_id = prop("resource.labels.project_id")
+            resource_location = prop("resource.labels.location")
+            add_resource()
+            # if nodepool image was updated, add cluster resource for re-evaluation
+            if "update" in method_name.lower():
+                resource_type = 'container.projects.locations.clusters'
+                resource_name = prop("resource.labels.cluster_name")
+                add_resource()
 
         return resources